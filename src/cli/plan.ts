--- conflicted
+++ resolved
@@ -57,14 +57,11 @@
 
       // Perform basic CDK synthesis (simplified for now)
       this.dependencies.logger.info('Synthesizing infrastructure components...');
-<<<<<<< HEAD
-      const synthesisResult = await this.performBasicCdkSynthesis(validationResult.resolvedManifest, env);
-=======
+
       const synthesisResult = await this.performBasicCdkSynthesis(
         validationResult.resolvedManifest,
         env
       );
->>>>>>> a5da6a71
 
       // Perform CDK diff analysis
       this.dependencies.logger.info('Analyzing infrastructure changes...');
@@ -154,12 +151,7 @@
     try {
       this.dependencies.logger.debug('Starting basic CDK synthesis');
 
-<<<<<<< HEAD
-      // Create CDK App with environment context
-      const app = new cdk.App({
-        context: {
-          environment
-=======
+
       // Create CDK App
       const app = new cdk.App({
         context: {
@@ -167,7 +159,6 @@
           owner: manifest.owner,
           environment,
           complianceFramework: manifest.complianceFramework || 'commercial'
->>>>>>> a5da6a71
         }
       });
 
@@ -179,12 +170,11 @@
         }
       });
 
-<<<<<<< HEAD
       // Apply stack context for downstream consumers
       stack.node.setContext('environment', environment);
 
       // Apply platform-standard tags that propagate to all resources
-=======
+
       stack.node.setContext('serviceName', manifest.service);
       stack.node.setContext('owner', manifest.owner);
       stack.node.setContext('complianceFramework', manifest.complianceFramework || 'commercial');
@@ -194,16 +184,12 @@
       stack.node.setContext('platform:environment', environment);
       stack.node.setContext('platform:managed-by', 'shinobi');
 
->>>>>>> a5da6a71
       const stackTags: Record<string, string | undefined> = {
         'platform:service-name': manifest.service,
         'platform:owner': manifest.owner,
         'platform:environment': environment,
-<<<<<<< HEAD
         'platform:managed-by': 'platform-cdk'
-=======
         'platform:managed-by': 'shinobi'
->>>>>>> a5da6a71
       };
 
       Object.entries(stackTags).forEach(([key, value]) => {
@@ -242,16 +228,13 @@
   /**
    * Create AWS resources using the real component factory
    */
-<<<<<<< HEAD
-  private async createBasicAwsResource(stack: cdk.Stack, component: any, manifest: any, environment: string): Promise<void> {
-=======
+
   private async createBasicAwsResource(
     stack: cdk.Stack,
     component: any,
     manifest: any,
     environment: string
   ): Promise<void> {
->>>>>>> a5da6a71
     // Get supported component types from the component factory
     const supportedTypes = this.getSupportedComponentTypes();
 
